--- conflicted
+++ resolved
@@ -1,56 +1,4 @@
 <!DOCTYPE html>
-<<<<<<< HEAD
-<html lang="en">
-<head>
-  <meta charset="utf-8">
-  <meta name="viewport" content="width=device-width, initial-scale=1">
-  <title>PureVoice AI</title>
-  <style>
-    /* Reset & base */
-    * { box-sizing: border-box; margin: 0; padding: 0; }
-    html, body { height: 100%; font-family: -apple-system, BlinkMacSystemFont, 'Segoe UI', Roboto, sans-serif; background: #fff; color: #000; }
-    body { display: flex; align-items: center; justify-content: center; }
-    #app { width: 90%; max-width: 400px; text-align: center; }
-    #mic-icon { width: 48px; height: 48px; margin-bottom: 1rem; }
-    h1 { font-size: 1.8rem; margin-bottom: 0.5rem; }
-    p.lead { font-size: 1rem; margin-bottom: 1.5rem; color: #444; }
-    #rec { font-size: 1.2rem; padding: 12px 24px; border: 2px solid #000; background: transparent; color: #000; cursor: pointer; border-radius: 4px; transition: background 0.2s; }
-    #rec:active { background: #000; color: #fff; }
-    #waveform { width: 100%; height: 80px; background: #f5f5f5; margin-top: 1rem; border-radius: 4px; }
-  </style>
-</head>
-<body>
-  <div id="app">
-    <!-- Microphone icon (place microphone-342.svg in this static/ folder) -->
-    <img id="mic-icon" src="microphone-342.svg" alt="Microphone icon">
-    <h1>PureVoice AI</h1>
-    <p class="lead">Your voice, your AI. Hit and hold the button to talk.</p>
-    <button id="rec">Hold to Talk</button>
-    <canvas id="waveform"></canvas>
-  </div>
-  <script>
-    let recorder, chunks, audioContext, analyser, dataArray, animationId, source, audioStream;
-    const rec = document.getElementById('rec');
-    const canvas = document.getElementById('waveform');
-    const ctx = canvas.getContext('2d');
-
-    function resizeCanvas() {
-      canvas.width = canvas.clientWidth;
-      canvas.height = canvas.clientHeight;
-    }
-    window.addEventListener('resize', resizeCanvas);
-    resizeCanvas();
-
-    function drawWaveform() {
-      animationId = requestAnimationFrame(drawWaveform);
-      analyser.getByteTimeDomainData(dataArray);
-      ctx.fillStyle = '#f5f5f5';
-      ctx.fillRect(0, 0, canvas.width, canvas.height);
-      ctx.lineWidth = 2;
-      ctx.strokeStyle = '#000';
-      ctx.beginPath();
-      const sliceWidth = canvas.width / dataArray.length;
-=======
 <html lang="pt-BR">
 <head>
     <meta charset="UTF-8" />
@@ -86,70 +34,17 @@
       ctx.fillStyle = '#f0f0f0'; ctx.fillRect(0, 0, canvas.width, canvas.height);
       ctx.lineWidth = 2; ctx.strokeStyle = '#333'; ctx.beginPath();
       const sliceW = canvas.width / dataArray.length;
->>>>>>> 24c13cd9
       let x = 0;
       for (let i = 0; i < dataArray.length; i++) {
         const v = dataArray[i] / 128.0;
         const y = v * (canvas.height / 2);
-<<<<<<< HEAD
-        if (i === 0) ctx.moveTo(x, y);
-        else ctx.lineTo(x, y);
-        x += sliceWidth;
-=======
         if (i === 0) ctx.moveTo(x, y); else ctx.lineTo(x, y);
         x += sliceW;
->>>>>>> 24c13cd9
       }
       ctx.lineTo(canvas.width, canvas.height / 2);
       ctx.stroke();
     }
 
-<<<<<<< HEAD
-    async function startRecording() {
-      audioStream = await navigator.mediaDevices.getUserMedia({ audio: true });
-      audioContext = new (window.AudioContext || window.webkitAudioContext)();
-      source = audioContext.createMediaStreamSource(audioStream);
-      analyser = audioContext.createAnalyser();
-      analyser.fftSize = 2048;
-      dataArray = new Uint8Array(analyser.fftSize);
-      source.connect(analyser);
-      drawWaveform();
-
-      recorder = new MediaRecorder(audioStream, { mimeType: 'audio/webm' });
-      chunks = [];
-      recorder.ondataavailable = e => chunks.push(e.data);
-      recorder.start();
-      rec.textContent = 'Release to Send';
-    }
-
-    async function stopRecording() {
-      recorder.stop();
-      cancelAnimationFrame(animationId);
-      audioContext.close();
-      audioStream.getTracks().forEach(track => track.stop());
-      recorder.onstop = async () => {
-        rec.textContent = 'Processing...';
-        const blob = new Blob(chunks, { type: 'audio/webm' });
-        const form = new FormData();
-        form.append('audio', blob, 'recording.webm');
-        try {
-          const res = await fetch('/process', { method: 'POST', body: form });
-          const data = await res.json();
-          const audio = new Audio('data:audio/mp3;base64,' + data.audio_base64);
-          audio.play();
-        } catch (err) {
-          console.error(err);
-        } finally {
-          rec.textContent = 'Hold to Talk';
-        }
-      };
-    }
-
-    rec.addEventListener('mousedown', startRecording);
-    rec.addEventListener('mouseup', stopRecording);
-    rec.addEventListener('touchstart', e => { e.preventDefault(); startRecording(); });
-    rec.addEventListener('touchend', e => { e.preventDefault(); stopRecording(); });
-=======
     btn.addEventListener('mousedown', async () => {
       btn.classList.add('recording'); btn.textContent = 'Gravando...';
       micStream = await navigator.mediaDevices.getUserMedia({ audio: true });
@@ -193,7 +88,6 @@
         btn.textContent = 'Segure para Falar';
       }
     });
->>>>>>> 24c13cd9
   </script>
 </body>
 </html>